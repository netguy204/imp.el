;;; impatient-mode.el --- Serve buffers live over HTTP

;; This is free and unencumbered software released into the public domain.

;; Author: Brian Taylor <el.wubo@gmail.com>
;; Version: 0.1
;; URL: https://github.com/netguy204/imp.el
;; Package-Requires: ((simple-httpd "1.2.0") (htmlize "1.40"))

;;; Commentary:

;; impatient-mode is a minor mode that publishes the live buffer
;; through the local simple-httpd server under /imp/<buffer-name>. To
;; unpublish a buffer, toggle impatient-mode off.

;; Start the simple-httpd server (`httpd-start') and visit /imp/ on
;; the local server. There will be a listing of all the buffers that
;; currently have impatient-mode enabled. This is likely to be found
;; here:

;;   http://localhost:8080/imp/

;; Except for html-mode buffers, buffers will be prettied up with
;; htmlize before being sent to clients. This can be toggled at any
;; time with `imp-toggle-htmlize'.

;; Because html-mode buffers are sent raw, you can use impatient-mode
;; see your edits to an HTML document live! This is perhaps the
;; primary motivation of this mode.

;; To receive updates the browser issues a long poll on the client
;; waiting for the buffer to change -- server push. The response
;; happens in an `after-change-functions' hook. Buffers that do not
;; run these hooks will not be displayed live to clients.

;;; Code:

(require 'cl)
(require 'url-util)
(require 'simple-httpd)
(require 'htmlize)

(defgroup impatient-mode nil
  "Serve buffers live over HTTP."
  :group 'comm)

(defvar impatient-mode-map (make-sparse-keymap)
  "Keymap for impatient-mode.")

(defvar imp-htmlize-filter t
  "If true, htmlize this buffer before serving.")

(defvar imp-client-list ()
  "List of client processes watching the current buffer.")

(defvar imp-last-state 0
  "State sequence number.")

(defvar imp-related-files nil
  "Files that seem to be related to this buffer")

(define-minor-mode impatient-mode
  "Serves the buffer live over HTTP."
  :group 'impatient-mode
  :lighter " imp"
  :keymap impatient-mode-map
  (make-local-variable 'imp-htmlize-filter)
  (make-local-variable 'imp-client-list)
  (make-local-variable 'imp-last-state)
  (make-local-variable 'imp-related-files)
  (setq imp-htmlize-filter (not (eq major-mode 'html-mode)))
  (if impatient-mode
      (add-hook 'after-change-functions 'imp--on-change nil t)
    (remove-hook 'after-change-functions 'imp--on-change t)))

(defvar imp-shim-root (file-name-directory load-file-name)
  "Location of data files needed by impatient-mode.")

(defun imp-toggle-htmlize ()
  "Toggle htmlization of this buffer before sending to clients."
  (interactive)
  (setq imp-htmlize-filter (not imp-htmlize-filter))
  (imp--notify-clients))

(defun imp-buffer-enabled-p (buffer)
  "Return t if buffer has impatient-mode enabled."
  (and buffer (with-current-buffer (get-buffer buffer) impatient-mode)))

(defun imp--buffer-list ()
  "List of all buffers with impatient-mode enabled"
  (remove-if-not 'imp-buffer-enabled-p (buffer-list)))

(defun imp--should-not-cache-p (path)
  "True if the path should be stamped with a no-cache header"
  (let ((mime-type (httpd-get-mime (file-name-extension path))))
    (member mime-type '("text/css" "text/html" "text/xml"
                        "text/plain" "text/javascript"))))

(defun httpd/imp/static (proc path query req)
  "Serve up static files."
  (let* ((file (file-name-nondirectory path))
         (clean (expand-file-name file imp-shim-root)))
    (if (file-exists-p clean)
        (httpd-send-file proc clean req)
      (httpd-error proc 404))))

(defun imp-serve-buffer-list (proc)
  "Serve a list of published buffers."
  (with-httpd-buffer proc "text/html"
    (insert "<html><head>\n")
    (insert "<title>impatient-mode buffer list</title>\n")
    (insert "</head><body>\n")
    (insert "<h1>Public Buffers</h1>\n<hr/>")
    (insert "<ul>\n")
    (dolist (buffer (imp--buffer-list))
      (insert (format "<li><a href=\"live/%s/\">%s</a></li>\n"
                      (url-hexify-string (buffer-name buffer))
                      (url-insert-entities-in-string (buffer-name buffer)))))
    (insert "</ul>\n<hr/>")
    (insert "Enable <code>impatient-mode</code> in buffers to publish them.")
    (insert "</body></html>")))

(defun imp--private (buffer-name)
  (httpd-error proc 403
               (format "Buffer %s is private or doesn't exist." buffer-name)))

(defun httpd/imp/live (proc path query req)
  "Serve up the shim that lets us watch a buffer change"
  (let* ((index (expand-file-name "index.html" imp-shim-root))
         (parts (cdr (split-string path "/")))
         (buffer-name (nth 2 parts))
         (file (httpd-clean-path (mapconcat 'identity (nthcdr 3 parts) "/")))
         (buffer (get-buffer buffer-name))
         (buffer-file (buffer-file-name buffer))
         (buffer-dir (and buffer-file (file-name-directory buffer-file))))

    (cond
     ((equal (file-name-directory path) "/imp/live/")
      (httpd-redirect proc (concat path "/")))
     ((not (imp-buffer-enabled-p buffer)) (imp--private buffer-name))
     ((and (> (length file) 0) buffer-dir)
      (let* ((full-file-name (expand-file-name file buffer-dir))
             (live-buffer (remove-if-not
                           (lambda (buf) (equal full-file-name (buffer-file-name buf)))
                           (imp--buffer-list))))
        (add-to-list 'imp-related-files full-file-name)
        (if live-buffer
<<<<<<< HEAD
            (progn
                (if (imp--should-not-cache-p path)
                    (httpd-send-header proc "text/plain" 200 '("Cache-Control" "no-cache"))
                  (httpd-send-header proc "text/plain" 200 '("Cache-Control" "max-age=60, must-revalidate")))

                (httpd-send-buffer proc (car live-buffer)))
          (httpd-send-file proc full-file-name))))
     (t (imp-buffer-enabled-p buffer) (httpd-send-file proc index)))))
=======
            (httpd-send-buffer proc (car live-buffer))
          (httpd-send-file proc full-file-name req))))
     (t (imp-buffer-enabled-p buffer) (httpd-send-file proc index req)))))
>>>>>>> a2403330

(defun httpd/imp (proc path &rest args)
  (cond
   ((equal path "/imp")  (httpd-redirect proc "/imp/"))
   ((equal path "/imp/") (imp-serve-buffer-list proc))
   (t (httpd-error proc 403 (format "%s not found" path)))))

(defun imp--send-state (proc)
  (let ((id (number-to-string imp-last-state))
        (htmlize imp-htmlize-filter)
        (buffer (current-buffer)))
    (with-temp-buffer
      (insert id " ")
      (if htmlize
          (let ((pretty-buffer (htmlize-buffer buffer)))
            (insert-buffer-substring pretty-buffer)
            (kill-buffer pretty-buffer))
        (insert-buffer-substring buffer))
      (httpd-send-header proc "text/plain" 200 '("Cache-Control" "no-cache"))
      (httpd-send-buffer proc (current-buffer)))))

(defun imp--send-state-ignore-errors (proc)
  (condition-case error-case
      (imp--send-state proc)
    (error nil)))

(defun imp--notify-clients ()
  (while imp-client-list
    (imp--send-state-ignore-errors (pop imp-client-list))))

(defun imp--on-change (&rest args)
  "Hook for after-change-functions."
  (incf imp-last-state)

  ;; notify our clients
  (imp--notify-clients)

  ;; notify any clients that we're in the imp-related-files list for
  (let ((buffer-file (buffer-file-name (current-buffer))))
    (dolist (buffer (imp--buffer-list))
      (with-current-buffer buffer
        (when (member buffer-file imp-related-files)
          (imp--notify-clients))))))

(defun httpd/imp/buffer (proc path query &rest args)
  "Servlet that accepts long poll requests."
  (let* ((buffer-name (file-name-nondirectory path))
         (buffer (get-buffer buffer-name))
         (req-last-id (string-to-number (or (cadr (assoc "id" query)) "0"))))
    (if (imp-buffer-enabled-p buffer)
        (with-current-buffer buffer
          (if (equal req-last-id imp-last-state)
              (push proc imp-client-list)         ; this client is sync'd
            (imp--send-state-ignore-errors proc))) ; this client is behind
      (imp--private buffer-name))))

(provide 'impatient-mode)

;;; impatient-mode.el ends here<|MERGE_RESOLUTION|>--- conflicted
+++ resolved
@@ -145,20 +145,14 @@
                            (imp--buffer-list))))
         (add-to-list 'imp-related-files full-file-name)
         (if live-buffer
-<<<<<<< HEAD
             (progn
                 (if (imp--should-not-cache-p path)
                     (httpd-send-header proc "text/plain" 200 '("Cache-Control" "no-cache"))
                   (httpd-send-header proc "text/plain" 200 '("Cache-Control" "max-age=60, must-revalidate")))
 
                 (httpd-send-buffer proc (car live-buffer)))
-          (httpd-send-file proc full-file-name))))
-     (t (imp-buffer-enabled-p buffer) (httpd-send-file proc index)))))
-=======
-            (httpd-send-buffer proc (car live-buffer))
           (httpd-send-file proc full-file-name req))))
      (t (imp-buffer-enabled-p buffer) (httpd-send-file proc index req)))))
->>>>>>> a2403330
 
 (defun httpd/imp (proc path &rest args)
   (cond
